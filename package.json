{
  "name": "ibfs2",
  "version": "2.0.0-pre",
  "description": "Indirect Block FileSystem (v2)",
  "main": "dist/index.js",
  "type": "module",
  "scripts": {
<<<<<<< HEAD
    "test": "FORCE_COLOR=1 NODE_OPTIONS=\"--no-warnings\" vitest --color",
=======
    "test": "FORCE_COLOR=1 vitest --color",
    "test:ci": "vitest run",
>>>>>>> 7744e818
    "dev": "tsc -w"
  },
  "engines": {
    "node": ">24.0.1"
  },
  "repository": {
    "type": "git",
    "url": "git+https://github.com/4S1ght/ibfs.git"
  },
  "keywords": [
    "fs",
    "filesystem",
    "virtual",
    "encrypted",
    "storage",
    "native"
  ],
  "author": "4S1ght",
  "license": "MIT",
  "bugs": {
    "url": "https://github.com/4S1ght/ibfs/issues"
  },
  "homepage": "https://github.com/4S1ght/ibfs#readme",
  "devDependencies": {
    "@types/node": "^22.12.0",
    "typescript": "5.7.3",
    "vitest": "^3.0.4"
  }
}<|MERGE_RESOLUTION|>--- conflicted
+++ resolved
@@ -5,12 +5,8 @@
   "main": "dist/index.js",
   "type": "module",
   "scripts": {
-<<<<<<< HEAD
     "test": "FORCE_COLOR=1 NODE_OPTIONS=\"--no-warnings\" vitest --color",
-=======
-    "test": "FORCE_COLOR=1 vitest --color",
     "test:ci": "vitest run",
->>>>>>> 7744e818
     "dev": "tsc -w"
   },
   "engines": {
